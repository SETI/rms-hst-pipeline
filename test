#!/bin/bash
echo Running unit tests:
echo '-- FileArchive'
python FileArchive.py
echo '-- HstFilename'
python HstFilename.py
echo '-- Label'
python Label.py
echo '-- LID'
python LID.py
echo '-- LIDVID'
python LIDVID.py
echo '-- VID'
python VID.py
<<<<<<< HEAD
today=`date +%Y-%m-%d`
filename=archive-validation-$today.txt
python ValidateArchive.py | tee $filename
=======
echo starting archive validation at `date "+%Y-%m-%d %H:%M"`
python ValidateArchive.py
echo finished archive validation at `date "+%Y-%m-%d %H:%M"`
>>>>>>> c17f52fd
<|MERGE_RESOLUTION|>--- conflicted
+++ resolved
@@ -12,12 +12,8 @@
 python LIDVID.py
 echo '-- VID'
 python VID.py
-<<<<<<< HEAD
+echo starting archive validation at `date "+%Y-%m-%d %H:%M"`
 today=`date +%Y-%m-%d`
 filename=archive-validation-$today.txt
 python ValidateArchive.py | tee $filename
-=======
-echo starting archive validation at `date "+%Y-%m-%d %H:%M"`
-python ValidateArchive.py
 echo finished archive validation at `date "+%Y-%m-%d %H:%M"`
->>>>>>> c17f52fd
