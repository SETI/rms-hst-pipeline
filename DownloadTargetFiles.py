import os
import os.path
from typing import Iterable, List, Optional, Tuple, cast

from astropy.table import Table
from astropy.table.row import Row
from astroquery.mast import Observations

from pdart.astroquery.Utils import (
    filter_table,
    get_table_with_retries,
    ymd_tuple_to_mjd,
)

<<<<<<< HEAD
from pdart.pipeline.SuffixInfo import ACCEPTED_INSTRUMENTS  # type: ignore
=======
from pdart.pipeline.SuffixInfo import (  # type: ignore
    get_suffixes_list,
    ACCEPTED_LETTER_CODES,
)
>>>>>>> 7ebf17c9

_YMD = Tuple[int, int, int]

"""
We currently only handle products from a limited set of
instruments.  These are the first letters of their 'obs_id's.
"""
IDENTIFICATION_SUFFIXES: List[str] = [
    "SHF",
    "SHM",
    "SPT",
]
"""
For now, we limit the types of the products to those with these
suffixes.
"""


def _is_accepted_instrument_product_row(row: Row) -> bool:
    """
    We currently only handle products from a limited set of
    instruments.
    """

    def instrument_key(id: str) -> str:
        """
        Return the first letter of the obs_id, which tells which
        instrument made the observation.
        """
        return id[0].lower()

<<<<<<< HEAD
    return instrument_key(row["obs_id"]) in ACCEPTED_INSTRUMENTS
=======
    return instrument_key(row["obs_id"]) in ACCEPTED_LETTER_CODES
>>>>>>> 7ebf17c9


def _is_accepted_product_type_product_row(row: Row) -> bool:
    """
    We currently only handle products from a limited set of
    instruments.
    """
    desc = str(row["productSubGroupDescription"])
    return desc.lower() in get_suffixes_list()


class MastSlice(object):
    """
    A slice in time of the MAST database.

    Look in test_Astroquery.py for a current list of the columns
    returned for observations and products.
    """

    def __init__(
        self, start_date: _YMD, end_date: _YMD, proposal_id: Optional[int] = None
    ) -> None:
        """
        Given a start and an end date expressed as ymd triples,
        download a slice of the MAST database and express it as an
        object.
        """
        self.start_date = ymd_tuple_to_mjd(start_date)
        self.end_date = ymd_tuple_to_mjd(end_date)

        def mast_call() -> Table:
            if proposal_id is not None:
                return Observations.query_criteria(
                    dataproduct_type=["image"],
                    dataRights="PUBLIC",
                    obs_collection=["HST"],
                    proposal_id=str(proposal_id),
                    t_obs_release=(self.start_date, self.end_date),
                    mtFlag=True,
                )
            else:
                return Observations.query_criteria(
                    dataproduct_type=["image"],
                    dataRights="PUBLIC",
                    obs_collection=["HST"],
                    t_obs_release=(self.start_date, self.end_date),
                    mtFlag=True,
                )

        self.observations_table = get_table_with_retries(mast_call, 1)
        self.proposal_ids: Optional[List[int]] = None

    def __str__(self) -> str:
        return f"MastSlice(julian day [{self.start_date}, {self.end_date}])"

    def get_proposal_ids(self) -> List[int]:
        if self.proposal_ids is None:
            result = [int(id) for id in self.observations_table["proposal_id"]]
            self.proposal_ids = sorted(list(set(result)))
        return self.proposal_ids

    def get_products(self) -> Table:
        result = Observations.get_product_list(self.observations_table)
        result = filter_table(_is_accepted_instrument_product_row, result)
        result = filter_table(_is_accepted_product_type_product_row, result)
        return result

    def to_product_set(self) -> "ProductSet":
        return ProductSet(self.get_products())

    def download_products(self, products_table: Table, download_dir: str) -> None:
        if len(products_table) > 0:
            Observations.download_products(
                products_table, mrp_only=False, download_dir=download_dir
            )


def products_size(table: Table) -> int:
    return sum(cast(Iterable[int], table["size"]))


class ProductSet(object):
    """
    A downloadable collection of MAST products.
    """

    def __init__(self, table: Table) -> None:
        self.table = table

    def product_count(self) -> int:
        return len(self.table)

    def download_size(self) -> int:
        return sum(cast(Iterable[int], self.table["size"]))

    def download(self, download_dir: str) -> None:
        if len(self.table) > 0:
            Observations.download_products(self.table, download_dir=download_dir)


if __name__ == "__main__":
    working_dir = "/Volumes/CassiniArchives/TargetFiles"
    slice = MastSlice((1900, 1, 1), (2025, 1, 1))

    product_set = slice.to_product_set()
    print(f"{product_set.product_count()} products, size {product_set.download_size()}")
    # if not os.path.isdir(working_dir):
    #   os.makedirs(working_dir)
    # product_set.download(working_dir)<|MERGE_RESOLUTION|>--- conflicted
+++ resolved
@@ -12,14 +12,10 @@
     ymd_tuple_to_mjd,
 )
 
-<<<<<<< HEAD
-from pdart.pipeline.SuffixInfo import ACCEPTED_INSTRUMENTS  # type: ignore
-=======
 from pdart.pipeline.SuffixInfo import (  # type: ignore
     get_suffixes_list,
     ACCEPTED_LETTER_CODES,
 )
->>>>>>> 7ebf17c9
 
 _YMD = Tuple[int, int, int]
 
@@ -51,11 +47,7 @@
         """
         return id[0].lower()
 
-<<<<<<< HEAD
-    return instrument_key(row["obs_id"]) in ACCEPTED_INSTRUMENTS
-=======
     return instrument_key(row["obs_id"]) in ACCEPTED_LETTER_CODES
->>>>>>> 7ebf17c9
 
 
 def _is_accepted_product_type_product_row(row: Row) -> bool:
