--- conflicted
+++ resolved
@@ -130,14 +130,10 @@
 # smaller version for testing
 ##############################
 
-LILS=07885 09059 09748 15505
+# LILS=07885 09059 09748 15505
 # LILS=09748
 # LILS=09059
-<<<<<<< HEAD
-# LILS=07885
-=======
-# LILS=09748
->>>>>>> 7ebf17c9
+LILS=07885
 
 .PHONY: lil-pipeline
 LIL-TWD=$(TMP_WORKING_DIR)
