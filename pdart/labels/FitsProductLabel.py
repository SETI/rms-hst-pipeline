--- conflicted
+++ resolved
@@ -50,13 +50,8 @@
 
 from pdart.pipeline.SuffixInfo import (  # type: ignore
     get_titles_format,
-<<<<<<< HEAD
-    RAW_SUFFIXES,
-    SHM_SUFFIXES,
-=======
     get_raw_suffix,
     TARGET_IDENTIFICATION_SUFFIXES,
->>>>>>> 7ebf17c9
 )
 
 from pdart.labels.TimeCoordinates import get_time_coordinates
@@ -104,11 +99,7 @@
         sib_file = _sibling_file(siblings, suffix)
         if sib_file:
             return (suffix, sib_file)
-<<<<<<< HEAD
-    raise RuntimeError(f"siblings={siblings}; RAW_SUFFIXES={RAW_SUFFIXES}")
-=======
-    assert False, f"siblings={siblings}; RAW_SUFFIXES={get_raw_suffix()}"
->>>>>>> 7ebf17c9
+    assert False, f"siblings={siblings}; RAW SUFFIXES={get_raw_suffix()}"
 
 
 def _shm_sibling_file(siblings: List[str]) -> Tuple[str, str]:
@@ -116,7 +107,9 @@
         sib_file = _sibling_file(siblings, suffix)
         if sib_file:
             return (suffix, sib_file)
-    raise RuntimeError(f"siblings={siblings}; SHM_SUFFIXES={SHM_SUFFIXES}")
+    raise RuntimeError(
+        f"siblings={siblings}; SHM SUFFIXES={TARGET_IDENTIFICATION_SUFFIXES}"
+    )
 
 
 def _sibling_file(siblings: List[str], suffix: str) -> Optional[str]:
